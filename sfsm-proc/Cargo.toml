--- conflicted
+++ resolved
@@ -1,10 +1,6 @@
 [package]
 name = "sfsm-proc"
-<<<<<<< HEAD
-version = "0.4.0"
-=======
 version = "0.4.1"
->>>>>>> afd58d29
 authors = ["Samuel Schuepbach <schuepbs@gmail.com>"]
 edition = "2018"
 license = "MIT"
@@ -21,11 +17,7 @@
 proc-macro2 = "1.0"
 convert_case = "0.4.0"
 syn = {version="1.0.57", features = ["full","fold"]}
-<<<<<<< HEAD
-sfsm-base = {path = "../sfsm-base", version = "0.4.0"}
-=======
 sfsm-base = {path = "../sfsm-base", version = "0.4.1"}
->>>>>>> afd58d29
 
 [features]
 trace-steps = []
