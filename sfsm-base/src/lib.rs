#![cfg_attr(not(test), no_std)]

/// Trait that must be implemented by all states
///
/// Allows to define behavior when entering, exiting and running the state. Both the entry and exit
/// function will only be executed once for each state. The execute function will be executed as
/// long as the state does not transition into another state. There can only ever be one single
/// state active.
pub trait State {

    /// Implement any behavior that hast to be executed when entering the state.
    fn entry(&mut self) {}

    /// Implement any behavior that has to be executed when the state is being executed.
    /// This function will be called as long as the state does not transit.
    fn execute(&mut self) {}

    /// Implement any behavior that hast to be executed when exiting the state.
    fn exit(&mut self) {}
}

/// Enum used to indicate to the guard function if the transition should transit to the
/// next state or remain in the current one.
/// ```ignore
/// impl Transition<Bar> for Foo {
///     fn guard(&self) -> TransitGuard {
///         if self.foo == 0 {
///             TransitGuard::Transit
///         } else {
///             TransitGuard::Transit
///         }
///     }
/// }
/// ```
#[derive(PartialEq)]
pub enum TransitGuard {
    /// Remains in the current state
    Remain,
    // Transits into the next state
    Transit
}

/// Implements from<bool> trait for use of use.
/// This allows to transit by returning true. Which simplify the code since it allows to return the
/// TransitGuard from a simple comparison.
/// ```ignore
/// impl Transition<Bar> for Foo {
///     fn guard(&self) -> TransitGuard {
///         self.foo == 0 // Transits when self.foo == 0
///     }
/// }
/// ```
impl From<bool> for TransitGuard {
    fn from(transit: bool) -> Self {
        if transit {
            TransitGuard::Transit
        } else {
            TransitGuard::Remain
        }
    }
}

/// Trait that must be implemented by a state that want to transition to DestinationState.
///
/// All states can have none or many transitions.
/// Both the entry and exit function will only be executed once for each state. The execute
/// function will be executed as long as the state does not transition into another state.
/// On top of the transition trait the state must implement the Into<DestinationState> trait
/// to specify what happens with the source state data while transitioning and how the destination
/// state is generated.
/// The only non optional function is the guard function that specifies when the state transitions.
/// Note: All transition behavior is always executed after the state trait behavior.
pub trait Transition<DestinationState>: Into<DestinationState> {
    /// Implement any behavior that hast to be executed when entering the state.
    fn entry(&mut self) {}

    /// Implement any behavior that has to be executed when the state is being executed.
    /// This function will be called as long as the state does not transit.
    fn execute(&mut self) {}

    /// Implement any behavior that hast to be executed when exiting the state.
    fn exit(&mut self) {}

    /// Specifies when the state has to transit. As long as the guard returns false, the state
    /// stays in the current state. When true is returned, the state machine will transit to
    /// DestinationState
    fn guard(&self) -> TransitGuard;
}

/// An implementation of this trait will be implemented for the state machine for every state.
/// This allows to test if the state machine is in the given state.
///
/// ```ignore
/// let is_in_state: bool = IsState::<State>::is_state(&sfsm);
/// ```
///
pub trait IsState<State> {
    fn is_state(&self) -> bool;
}

// Test the concept
#[cfg(test)]
mod tests {
<<<<<<< HEAD
    use crate::{State, Transition, TransitGuard};
=======
    use crate::{State, Transition, IsState};
>>>>>>> c6659774
    use std::rc::Rc;
    use std::cell::RefCell;

    // Definitions of data structs and transitions required
    #[derive(Debug, PartialEq)]
    enum StateMonitor {
        PreInit,
        Init,
        Process,
    }
    struct GlobalData { pub val: u32, pub monitor: Rc<RefCell<StateMonitor>> }
    struct InitData { pub val: u32, pub global: GlobalData }
    struct ProcessData { pub global: GlobalData  }

    // Init state definitions
    impl State for InitData {
        fn entry(&mut self) {
            self.val = 1;
            self.global.val = 0;
            let mut monitor = self.global.monitor.borrow_mut();
            *monitor = StateMonitor::Init;
        }
    }

    impl Transition<ProcessData> for InitData {
        // Transit immediately
        fn guard(&self) -> TransitGuard {
            TransitGuard::Transit
        }
    }

    impl Into<ProcessData> for InitData {
        fn into(self) -> ProcessData {
            ProcessData {
                global: self.global,
            }
        }
    }


    // Process state definitions
    impl State for ProcessData {
        fn entry(&mut self) {
            let mut monitor = self.global.monitor.borrow_mut();
            *monitor = StateMonitor::Process;
        }

        fn execute(&mut self) {
            self.global.val = self.global.val + 1;
        }
    }

    impl Into<InitData> for ProcessData {
        fn into(self) -> InitData {
            InitData {
                val: 0,
                global: self.global
            }
        }
    }

    impl Transition<ProcessData> for ProcessData {
        // Transit immediately
        fn guard(&self) -> TransitGuard {
            if self.global.val == 1 {
                return TransitGuard::Transit;
            }
            return TransitGuard::Remain;
        }
    }

    impl Transition<InitData> for ProcessData {
        fn guard(&self) -> TransitGuard {
            if self.global.val == 2 {
                return TransitGuard::Transit;
            }
            return TransitGuard::Remain;
        }
    }

    // One enum entry for every state will have to be generated
    enum SfsmStates {
        InitStateEntry(Option<InitData>),
        ProcessStateEntry(Option<ProcessData>),
    }

    struct StaticFiniteStateMachine {
        states: SfsmStates,
        do_entry: bool,
    }

    impl IsState<InitData> for StaticFiniteStateMachine {
        fn is_state(&self) -> bool {
            return match self.states {
                SfsmStates::InitStateEntry(_) => {
                    true
                }
                _ => false
            }
        }
    }

    impl IsState<ProcessData> for StaticFiniteStateMachine {
        fn is_state(&self) -> bool {
            return match self.states {
                SfsmStates::ProcessStateEntry(_) => {
                    true
                }
                _ => false
            }
        }
    }

    impl StaticFiniteStateMachine {
        // Will this have to be fully generated?
        pub fn new(data: InitData) -> Self {
            Self {
                states: SfsmStates::InitStateEntry(
                    Some(data)
                ),
                do_entry: true
            }
        }

        pub fn step(&mut self) {
            let ref mut e = self.states;
            *e = match *e {
                SfsmStates::InitStateEntry(ref mut state_option) => {

                    let mut state = state_option.take().unwrap();

                    if self.do_entry {
                        State::entry(&mut state);
                        Transition::entry(&mut state);
                        self.do_entry = false;
                    }

                    State::execute(&mut state);
                    Transition::<ProcessData>::execute(&mut state);

                    if Transition::<ProcessData>::guard(&state) == TransitGuard::Transit {

                        State::exit(&mut state);
                        Transition::<ProcessData>::exit(&mut state);

                        let next_state_data: ProcessData = state.into();

                        self.do_entry = true;
                        SfsmStates::ProcessStateEntry(Some(next_state_data))
                    } else {
                        SfsmStates::InitStateEntry(Some(state))
                    }
                }
                SfsmStates::ProcessStateEntry(ref mut state_option) => {

                    let mut state = state_option.take().unwrap();

                    if self.do_entry {
                        State::entry(&mut state);
                        Transition::<InitData>::execute(&mut state);
                        Transition::<ProcessData>::execute(&mut state);
                        self.do_entry = false;
                    }

                    State::execute(&mut state);
                    Transition::<InitData>::execute(&mut state);
                    Transition::<ProcessData>::execute(&mut state);

                    if Transition::<InitData>::guard(&state) == TransitGuard::Transit {

                        State::exit(&mut state);
                        Transition::<InitData>::exit(&mut state);
                        Transition::<ProcessData>::exit(&mut state);

                        let next_state_data: InitData = state.into();

                        self.do_entry = true;
                        SfsmStates::InitStateEntry(Some(next_state_data))
                    } else if Transition::<ProcessData>::guard(&state) == TransitGuard::Transit {

                        State::exit(&mut state);
                        Transition::<InitData>::exit(&mut state);
                        Transition::<ProcessData>::exit(&mut state);

                        let next_state_data: ProcessData = state.into();

                        self.do_entry = true;
                        SfsmStates::ProcessStateEntry(Some(next_state_data))
                    }
                    else {
                        SfsmStates::ProcessStateEntry(Some(state))
                    }
                }
            }
        }

        pub fn peek_state(&self) -> &SfsmStates {
            return &self.states;
        }

        pub fn stop(mut self) -> SfsmStates {
            match self.states {
                SfsmStates::InitStateEntry(ref mut state_option) => {
                    let mut state = state_option.take().unwrap();
                    State::exit(&mut state);
                    Transition::<ProcessData>::exit(&mut state);

                    SfsmStates::InitStateEntry(Some(state))
                }
                SfsmStates::ProcessStateEntry(ref mut state_option) => {
                    let mut state = state_option.take().unwrap();
                    State::exit(&mut state);
                    Transition::<InitData>::exit(&mut state);
                    Transition::<ProcessData>::exit(&mut state);
                    SfsmStates::ProcessStateEntry(Some(state))
                }
            }
        }
    }


    #[test]
    fn concept() {

        let monitor = Rc::new(RefCell::new(StateMonitor::PreInit));

        let global = GlobalData {
            val: 0,
            monitor: monitor.clone(),
        };

        let init = InitData {
            val: 0,
            global
        };

        let mut sfms = StaticFiniteStateMachine::new(init);

        let is_in_init = IsState::<InitData>::is_state(&sfms);
        assert!(is_in_init);

        sfms.step();

        assert_eq!(*monitor.borrow(), StateMonitor::Init);

        sfms.step();
        let is_in_process = IsState::<ProcessData>::is_state(&sfms);
        assert!(is_in_process);
        let is_in_process = IsState::<InitData>::is_state(&sfms);
        assert_eq!(false, is_in_process);

        let state = sfms.peek_state();

        match state {
            SfsmStates::ProcessStateEntry(_in_state) => {
                assert!(true);
            }
            _ => {
                assert!(false);
            }
        }

        sfms.step();
        assert_eq!(*monitor.borrow(), StateMonitor::Process);

        sfms.step();
        assert_eq!(*monitor.borrow(), StateMonitor::Init);

        let exit = sfms.stop();

        match exit {
            SfsmStates::ProcessStateEntry(_) => {
                assert!(true);
            }
            _ => {
                assert!(false);
            }
        }
    }
}
<|MERGE_RESOLUTION|>--- conflicted
+++ resolved
@@ -101,11 +101,8 @@
 // Test the concept
 #[cfg(test)]
 mod tests {
-<<<<<<< HEAD
+    use crate::{State, Transition, IsState};
     use crate::{State, Transition, TransitGuard};
-=======
-    use crate::{State, Transition, IsState};
->>>>>>> c6659774
     use std::rc::Rc;
     use std::cell::RefCell;
 
