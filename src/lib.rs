--- conflicted
+++ resolved
@@ -38,13 +38,8 @@
 //!```rust
 //! extern crate sfsm_proc;
 //! extern crate sfsm_base;
-<<<<<<< HEAD
-//! use sfsm_proc::{add_state_machine, is_state, match_state_entry};
+//! use sfsm_proc::{add_state_machine, match_state_entry};
 //! use sfsm_base::{State, Transition, TransitGuard};
-=======
-//! use sfsm_proc::{add_state_machine, match_state_entry};
-//! use sfsm_base::{State, Transition};
->>>>>>> c6659774
 //! use std::marker::PhantomData;
 //!
 //! // To start out, first define the state machine.
